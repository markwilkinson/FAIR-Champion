<h1> SETS </h1>
<!-- <%= @sets.inspect %> -->

<% @sets.each_key do |setid| %>
  <% found=true %>

  <% set = @sets[setid] %>

  <h1><%= set[:identifier] %></h1>
<<<<<<< HEAD
  <% url ="#{set[:identifier]}/assessments/new"%>
  <a href="<%= url %>"><input type="submit" value="Execute an Assessment"></a><br/>
=======
  <a href="/champion/<%= set[:identifier] %>/assessments/new"><input type="submit" value="Execute an Assessment"></a><br/>
>>>>>>> 819fd274
  <b>Title:</b> <%= set[:title] %><br/>
  <b>Description:</b> <%= set[:description] %><br/>
  <b>Creator:</b> <%= set[:creator] %><br/>
  <b>Tests:</b><br/>
  <% set[:tests].each do |test| %>
    - <%= test %><br/>
  <% end %>
  <br/><br/><br/>
  <% unless found %>
    <b>NO SETS REGISTERED</b>
  <% end %>
<% end %>
<|MERGE_RESOLUTION|>--- conflicted
+++ resolved
@@ -7,12 +7,8 @@
   <% set = @sets[setid] %>
 
   <h1><%= set[:identifier] %></h1>
-<<<<<<< HEAD
   <% url ="#{set[:identifier]}/assessments/new"%>
   <a href="<%= url %>"><input type="submit" value="Execute an Assessment"></a><br/>
-=======
-  <a href="/champion/<%= set[:identifier] %>/assessments/new"><input type="submit" value="Execute an Assessment"></a><br/>
->>>>>>> 819fd274
   <b>Title:</b> <%= set[:title] %><br/>
   <b>Description:</b> <%= set[:description] %><br/>
   <b>Creator:</b> <%= set[:creator] %><br/>
